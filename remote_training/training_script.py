--- conflicted
+++ resolved
@@ -16,10 +16,7 @@
 # an env var, it still tries to do multi-gpu training. This is a workaround to avoid that.
 # It's necessary to do this before importing ultralytics
 os.environ["RANK"] = "-1"
-<<<<<<< HEAD
-
-=======
->>>>>>> 262b63d9
+
 import ultralytics.utils
 from ultralytics import YOLO
 from label_studio_sdk.converter import Converter
