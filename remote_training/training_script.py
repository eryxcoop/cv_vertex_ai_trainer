import datetime
import gc
import logging
import os
import shutil
from collections import Counter
from pathlib import Path

import mlflow
import pandas as pd
import torch
import yaml
from sklearn.model_selection import KFold

# This is a workaround to avoid Ultralytics trying to do multi-gpu training. Despite trying to set it as
# an env var, it still tries to do multi-gpu training. This is a workaround to avoid that.
# It's necessary to do this before importing ultralytics
os.environ["RANK"] = "-1"
from ultralytics import YOLO
from label_studio_sdk.converter import Converter
from label_studio_sdk import Client as LabelStudioClient
from google.cloud import storage


class TrainingScript:
    def __init__(self) -> None:
        self.image_size = [int(size) for size in os.environ["IMAGE_SIZE"].replace(" ", "").split(",")]
        self.epochs = int(os.environ["EPOCHS"])
        self.model = os.environ["MODEL"]
        self.obb = os.environ["OBB"] == "True"
        self.base_path = os.getcwd()
        self.dataset_path = Path("dataset")
        self.number_folds = int(os.environ["NUMBER_OF_FOLDS"])
        self.use_kfold = (os.environ["USE_KFOLD"] == "True")
        self.save_path = self._define_save_path()
        self.training_results_path = self.save_path / "training_results"
        self.fold_datasets_path = self.save_path / "folds_datasets"
        self.single_dataset_path = self.save_path / "single_dataset"
        self.mlflow_model_name = os.environ["MLFLOW_MODEL_NAME"]
        self.mlflow_experiment_name = os.environ["MLFLOW_EXPERIMENT_NAME"]
        self.accelerator_count = int(os.environ["ACCELERATOR_COUNT"])
        self.rank = os.environ["RANK"]

        self.label_studio_url = os.environ["LABEL_STUDIO_URL"]
        self.label_studio_token = os.environ["LABEL_STUDIO_TOKEN"]
        self.label_studio_project_id = int(os.environ["LABEL_STUDIO_PROJECT_ID"])
        label_studio = LabelStudioClient(url=self.label_studio_url, api_key=self.label_studio_token)
        self.label_studio_project = label_studio.get_project(self.label_studio_project_id)

        google_cloud_client = storage.Client()
        self.source_images_bucket = google_cloud_client.get_bucket(os.environ["SOURCE_IMAGES_BUCKET"])
        self.source_images_directory = Path(os.environ["SOURCE_IMAGES_DIRECTORY"])
        self.trained_models_bucket_name = os.environ['TRAINED_MODELS_BUCKET']

    def run(self):
        self._check_if_gpu_is_available()
        self._prevent_multi_gpu_training()

        class_names, annotations = self._download_dataset_annotations()
        images = self._download_labeled_dataset_images()

        if self.use_kfold:
            dataset_path = self.fold_datasets_path
            dataset_yaml_list = self._create_k_folds(annotations, class_names, images, dataset_path)
            for fold_number in range(len(dataset_yaml_list)):
                dataset_yaml = dataset_yaml_list[fold_number]
                model_name = self._fold_name(fold_number)
                model = self._train_model(dataset_yaml, model_name)
                self._add_information_to_model_in_mlflow()
                self._save_model_metrics(model_name, model)
                self._clean_gpu_cache()  # This is necessary to avoid running out of memory
        else:
            dataset_path = self.single_dataset_path
            dataset_yaml = self._create_single_dataset(annotations, class_names, images, dataset_path)
            model_name = "single_model"
            model = self._train_model(dataset_yaml, model_name)
            self._add_information_to_model_in_mlflow()
            self._save_model_metrics(model_name, model)

        self._export_results()

<<<<<<< HEAD
    def _export_results(self):
        os.system(f'gsutil -m cp -r "{self.save_path}" "gs://{self.trained_models_bucket_name}"')

    def _save_model_metrics(self, fold_name, model):
        metrics = model.metrics.box
        results = pd.DataFrame(
            {
                "p": metrics.p,
                "r": metrics.r,
                "map50": metrics.ap50,
                "map50-95": metrics.ap,
            }
        )
        results.to_csv(f"{self.training_results_path}/{fold_name}/metrics.csv")

    def _train_model(self, dataset_yaml, model_name):
        augmentations = self._augmentations()
        model = YOLO(self.model)
        model.train(
            data=dataset_yaml,
            epochs=self.epochs,
            imgsz=self.image_size,
            rect=(self.image_size[0] != self.image_size[1]),
            device=self._get_device(),
            project=str(self.training_results_path),
            name=model_name,
            **augmentations,
        )
        return model

    def _add_information_to_model_in_mlflow(self):
        experiment = mlflow.get_experiment_by_name(self.mlflow_experiment_name)
        runs_ordered_by_end_time = mlflow.search_runs([experiment.experiment_id], order_by=["end_time DESC"])
        last_run_id = runs_ordered_by_end_time.loc[0, 'run_id']
        model_uri = f"runs:/{last_run_id}/artifacts/weights/best.pt"
        with mlflow.start_run(run_id=last_run_id):
            mlflow.log_params(self.__dict__)
        mlflow.register_model(model_uri, self.mlflow_model_name)

    def _augmentations(self):
        augmentations = {
            "hsv_h": 0.015,
            "hsv_s": 0.7,
            "hsv_v": 0.4,
            "degrees": 4.0,
            "translate": 0.1,
            "scale": 0.0,
            "shear": 0.0,
            "perspective": 0.0,
            "flipud": 0.0,
            "fliplr": 0.0,
            "mosaic": 1.0,
            "mixup": 0.0,
            "copy_paste": 0.0,
        }
        return augmentations

    def _create_k_folds(self, annotations, class_names, images, datasets_path):
        file_names = [annotation.stem for annotation in annotations]
        class_indices = list(range(len(class_names)))

        labels_per_image = self._build_df_with_labels_per_image(annotations, class_indices, file_names)

        # It's necessary to cast to list because a generator can only be used once, and we use it many times.
        k_fold_indices = list(KFold(n_splits=self.number_folds, shuffle=True, random_state=20).split(labels_per_image))

        fold_names = [self._fold_name(n) for n in range(self.number_folds)]
        folds_df = self._build_df_with_image_distribution_for_folds(k_fold_indices, labels_per_image, file_names,
                                                                    fold_names)
        fold_label_distribution = self._build_df_with_label_distribution_for_folds(fold_names, class_indices,
                                                                                   k_fold_indices, labels_per_image)
        folds_yamls = self._build_train_and_val_dataset_yaml(folds_df, class_names, datasets_path)
        self._build_datasets_folders(folds_df, datasets_path)
        self._copy_images_and_labels_to_datasets(annotations, datasets_path, folds_df, images)
        folds_df.to_csv(datasets_path / "kfold_datasplit.csv")
        fold_label_distribution.to_csv(datasets_path / "kfold_label_distribution.csv")
        return folds_yamls
=======
    # PRIVATE
>>>>>>> 42404e69

    def _define_save_path(self):
        formatted_datetime = datetime.datetime.now().isoformat().replace('.', '').replace(':', '')
        if self.use_kfold:
            return Path(self.dataset_path / f"{formatted_datetime}_{self.number_folds}-Fold_Cross-val")
        else:
            return Path(self.dataset_path / f"{formatted_datetime}_Single_Model_Training")

    # GPU

    def _check_if_gpu_is_available(self):
        gpu_available = torch.cuda.is_available()
        logging.info(f"Checking if GPU is available: {gpu_available}")
        if self.accelerator_count > 0 and not gpu_available:
            logging.error(f"GPU is not available, accelerator count: {self.accelerator_count}")
            exit(1)
        return gpu_available

    def _prevent_multi_gpu_training(self):
        logging.info(f"Checking RANK: {self.rank}")
        if self.rank != "-1":
            logging.error("Trying multi gpu training. Exiting.")
            exit(1)

    def _clean_gpu_cache(self):
        if self._check_if_gpu_is_available():
            torch.cuda.empty_cache()
            gc.collect()

    # Dataset

    def _download_dataset_annotations(self):
        self.dataset_path.mkdir(parents=True, exist_ok=True)
        self.save_path.mkdir(parents=True, exist_ok=True)

        if self.obb:
            json_annotations_path = self.dataset_path / 'annotations.json'
            self._export_annotations_from_label_studio("JSON", json_annotations_path)
            self._convert_annotations_into_yolo_obb(json_annotations_path, self.dataset_path)
        else:
            yolo_annotations_path = self.dataset_path / "annotations.zip"
            self._export_annotations_from_label_studio("YOLO", yolo_annotations_path)
            shutil.unpack_archive(yolo_annotations_path, extract_dir=self.dataset_path)

        with open(f"{self.dataset_path}/classes.txt", "r") as f:
            class_names = f.read().splitlines()
        yaml_data = {
            "names": class_names,
            "nc": len(class_names),
            "train": f"{self.base_path}/{self.dataset_path}/train",
            "val": f"{self.base_path}/{self.dataset_path}/val",
        }
        yaml_file_path = f"{self.dataset_path}/data.yaml"
        with open(yaml_file_path, "w") as yaml_file:
            yaml.dump(yaml_data, yaml_file, default_flow_style=False)

        labels_path = self.dataset_path / "labels"
        annotations = sorted(labels_path.rglob("*.txt"))
        return class_names, annotations

    def _export_annotations_from_label_studio(self, export_type, output_path):
        os.system(
            f"curl -X GET {self.label_studio_url}api/projects/{self.label_studio_project_id}/export\?exportType\={export_type} \
            -H 'Authorization: Token {self.label_studio_token}' --output '{str(output_path)}'"
        )

    def _convert_annotations_into_yolo_obb(self, json_annotations_path, output_dir_path):
        label_config = self.label_studio_project.parsed_label_config

        converter = Converter(config=label_config, project_dir='.')
        converter.convert_to_yolo(
            input_data=str(json_annotations_path),
            is_dir=False,
            output_dir=str(output_dir_path),
            is_obb=True)

    def _download_labeled_dataset_images(self):
        labeled_tasks = self.label_studio_project.get_labeled_tasks()
        labeled_image_names = list(map(lambda task:
                                       Path(task['data']['image']).name,
                                       labeled_tasks))

        all_dataset_image_paths = []
        for image_name in labeled_image_names:
            source_image_path = self.source_images_directory / image_name
            destination_image_path = self.dataset_path / image_name
            all_dataset_image_paths.append(destination_image_path)

            google_cloud_image = self.source_images_bucket.blob(str(source_image_path))
            google_cloud_image.download_to_filename(destination_image_path)

        return sorted(all_dataset_image_paths)

    def _create_single_dataset(self, annotations, class_names, images, datasets_path):
        folder_name = 'single_dataset'
        model_info_dir = datasets_path / folder_name
        model_info_dir.mkdir(parents=True, exist_ok=True)
        (model_info_dir / "train" / "images").mkdir(parents=True, exist_ok=True)
        (model_info_dir / "train" / "labels").mkdir(parents=True, exist_ok=True)
        (model_info_dir / "val" / "images").mkdir(parents=True, exist_ok=True)
        (model_info_dir / "val" / "labels").mkdir(parents=True, exist_ok=True)

        dataset_yaml = model_info_dir / f"dataset.yaml"

        with open(dataset_yaml, "w") as ds_y:
            yaml.safe_dump(
                {
                    "path": f"{self.base_path}/{model_info_dir.as_posix()}",
                    "train": "train",
                    "val": "val",
                    "names": class_names,
                },
                ds_y,
            )
        for image, label in zip(images, annotations):
            shutil.copy(image, datasets_path / folder_name / 'train' / "images" / image.name)
            shutil.copy(label, datasets_path / folder_name / 'train' / "labels" / label.name)

        first_image = images[0]
        first_label = annotations[0]
        shutil.copy(first_image, datasets_path / folder_name / 'val' / "images" / first_image.name)
        shutil.copy(first_label, datasets_path / folder_name / 'val' / "labels" / first_label.name)
        return dataset_yaml

    def _create_k_folds(self, annotations, class_names, images, datasets_path):
        file_names = [annotation.stem for annotation in annotations]
        class_indices = list(range(len(class_names)))

        labels_per_image = self._build_df_with_labels_per_image(annotations, class_indices, file_names)

        # It's necessary to cast to list because a generator can only be used once, and we use it many times.
        k_fold_indices = list(KFold(n_splits=self.number_folds, shuffle=True, random_state=20).split(labels_per_image))

        fold_names = [self._fold_name(n) for n in range(self.number_folds)]
        folds_df = self._build_df_with_image_distribution_for_folds(k_fold_indices, labels_per_image, file_names,
                                                                    fold_names)
        fold_label_distribution = self._build_df_with_label_distribution_for_folds(fold_names, class_indices,
                                                                                   k_fold_indices, labels_per_image)
        folds_yamls = self._build_train_and_val_dataset_yaml(folds_df, class_names, datasets_path)
        self._build_datasets_folders(folds_df, datasets_path)
        self._copy_images_and_labels_to_datasets(annotations, datasets_path, folds_df, images)
        folds_df.to_csv(datasets_path / "kfold_datasplit.csv")
        fold_label_distribution.to_csv(datasets_path / "kfold_label_distribution.csv")
        return folds_yamls

    def _fold_name(self, k):
        return f"fold_{k + 1}"

    def _build_df_with_labels_per_image(self, annotations, class_indices, file_names):
        labels_per_image = pd.DataFrame([], columns=class_indices, index=file_names)
        for label in annotations:
            label_counter = Counter()
            with open(label, "r") as lf:
                lines = lf.readlines()
            for line in lines:
                label_counter[int(line.split(" ")[0])] += 1
            labels_per_image.loc[label.stem] = label_counter
        return labels_per_image.fillna(0.0)

    def _build_df_with_image_distribution_for_folds(self, k_fold_indices, labels_per_image, file_names, fold_names):
        folds_df = pd.DataFrame(index=file_names, columns=fold_names)

        for index, (train, val) in enumerate(k_fold_indices):
            folds_df[self._fold_name(index)].loc[labels_per_image.iloc[train].index] = "train"
            folds_df[self._fold_name(index)].loc[labels_per_image.iloc[val].index] = "val"
        return folds_df

    def _build_df_with_label_distribution_for_folds(self, fold_names, class_indices, k_fold_indices, labels_per_image):
        fold_label_distribution = pd.DataFrame(index=fold_names, columns=class_indices)
        for n, (train_indices, val_indices) in enumerate(k_fold_indices):
            train_totals = labels_per_image.iloc[train_indices].sum()
            val_totals = labels_per_image.iloc[val_indices].sum()
            ratio = val_totals / (train_totals + 1e-7)
            fold_label_distribution.loc[self._fold_name(n)] = ratio
        return fold_label_distribution

    def _build_train_and_val_dataset_yaml(self, folds_df, class_names, datasets_path):
        folds_yamls = []
        for fold in folds_df.columns:
            fold_dir = datasets_path / fold
            fold_dir.mkdir(parents=True, exist_ok=True)
            dataset_yaml = fold_dir / f"dataset.yaml"
            with open(dataset_yaml, "w") as ds_y:
                yaml.safe_dump(
                    {
                        "path": f"{self.base_path}/{fold_dir.as_posix()}",
                        "train": "train",
                        "val": "val",
                        "names": class_names,
                    },
                    ds_y,
                )
            folds_yamls.append(dataset_yaml)
        return folds_yamls

    def _build_datasets_folders(self, folds_df, datasets_path):
        for fold in folds_df.columns:
            fold_dir = datasets_path / fold
            (fold_dir / "train" / "images").mkdir(parents=True, exist_ok=True)
            (fold_dir / "train" / "labels").mkdir(parents=True, exist_ok=True)
            (fold_dir / "val" / "images").mkdir(parents=True, exist_ok=True)
            (fold_dir / "val" / "labels").mkdir(parents=True, exist_ok=True)

    def _copy_images_and_labels_to_datasets(self, annotations, datasets_path, folds_df, images):
        for image, label in zip(images, annotations):
            for fold, train_or_val in folds_df.loc[image.stem].items():
                shutil.copy(image, datasets_path / fold / train_or_val / "images" / image.name)
                shutil.copy(label, datasets_path / fold / train_or_val / "labels" / label.name)

    # Training

    def _train_model(self, dataset_yaml, model_name):
        augmentations = self._augmentations()
        model = YOLO(self.model)
        model.train(
            data=dataset_yaml,
            epochs=self.epochs,
            imgsz=self.image_size,
            rect=(self.image_size[0] != self.image_size[1]),
            device=self._get_device(),
            project=str(self.training_results_path),
            name=model_name,
            **augmentations,
        )
        # experiment = mlflow.get_experiment_by_name(self.mlflow_experiment_name)
        # runs_ordered_by_end_time = mlflow.search_runs([experiment.experiment_id], order_by=["end_time DESC"])
        # last_run_id = runs_ordered_by_end_time.loc[0, 'run_id']
        # model_uri = f"runs:/{last_run_id}/artifacts/weights/best.pt"
        # with mlflow.start_run(run_id=last_run_id):
        #    mlflow.log_params(self.__dict__)
        # mlflow.register_model(model_uri, "Single yolo model trained")
        return model

    def _augmentations(self):
        augmentations = {
            "hsv_h": 0.015,
            "hsv_s": 0.7,
            "hsv_v": 0.4,
            "degrees": 4.0,
            "translate": 0.1,
            "scale": 0.0,
            "shear": 0.0,
            "perspective": 0.0,
            "flipud": 0.0,
            "fliplr": 0.0,
            "mosaic": 1.0,
            "mixup": 0.0,
            "copy_paste": 0.0,
        }
        return augmentations

    def _get_device(self):
        return '0' if self._check_if_gpu_is_available() else 'cpu'

    # Exporting results

    def _save_model_metrics(self, fold_name, model):
        metrics = model.metrics.box
        results = pd.DataFrame(
            {
                "p": metrics.p,
                "r": metrics.r,
                "map50": metrics.ap50,
                "map50-95": metrics.ap,
            }
        )
        results.to_csv(f"{self.training_results_path}/{fold_name}/metrics.csv")

    def _export_results(self):
        os.system(f'gsutil -m cp -r "{self.save_path}" "gs://{self.trained_models_bucket_name}"')


if __name__ == "__main__":
    training_script = TrainingScript()
    training_script.run()<|MERGE_RESOLUTION|>--- conflicted
+++ resolved
@@ -79,87 +79,7 @@
 
         self._export_results()
 
-<<<<<<< HEAD
-    def _export_results(self):
-        os.system(f'gsutil -m cp -r "{self.save_path}" "gs://{self.trained_models_bucket_name}"')
-
-    def _save_model_metrics(self, fold_name, model):
-        metrics = model.metrics.box
-        results = pd.DataFrame(
-            {
-                "p": metrics.p,
-                "r": metrics.r,
-                "map50": metrics.ap50,
-                "map50-95": metrics.ap,
-            }
-        )
-        results.to_csv(f"{self.training_results_path}/{fold_name}/metrics.csv")
-
-    def _train_model(self, dataset_yaml, model_name):
-        augmentations = self._augmentations()
-        model = YOLO(self.model)
-        model.train(
-            data=dataset_yaml,
-            epochs=self.epochs,
-            imgsz=self.image_size,
-            rect=(self.image_size[0] != self.image_size[1]),
-            device=self._get_device(),
-            project=str(self.training_results_path),
-            name=model_name,
-            **augmentations,
-        )
-        return model
-
-    def _add_information_to_model_in_mlflow(self):
-        experiment = mlflow.get_experiment_by_name(self.mlflow_experiment_name)
-        runs_ordered_by_end_time = mlflow.search_runs([experiment.experiment_id], order_by=["end_time DESC"])
-        last_run_id = runs_ordered_by_end_time.loc[0, 'run_id']
-        model_uri = f"runs:/{last_run_id}/artifacts/weights/best.pt"
-        with mlflow.start_run(run_id=last_run_id):
-            mlflow.log_params(self.__dict__)
-        mlflow.register_model(model_uri, self.mlflow_model_name)
-
-    def _augmentations(self):
-        augmentations = {
-            "hsv_h": 0.015,
-            "hsv_s": 0.7,
-            "hsv_v": 0.4,
-            "degrees": 4.0,
-            "translate": 0.1,
-            "scale": 0.0,
-            "shear": 0.0,
-            "perspective": 0.0,
-            "flipud": 0.0,
-            "fliplr": 0.0,
-            "mosaic": 1.0,
-            "mixup": 0.0,
-            "copy_paste": 0.0,
-        }
-        return augmentations
-
-    def _create_k_folds(self, annotations, class_names, images, datasets_path):
-        file_names = [annotation.stem for annotation in annotations]
-        class_indices = list(range(len(class_names)))
-
-        labels_per_image = self._build_df_with_labels_per_image(annotations, class_indices, file_names)
-
-        # It's necessary to cast to list because a generator can only be used once, and we use it many times.
-        k_fold_indices = list(KFold(n_splits=self.number_folds, shuffle=True, random_state=20).split(labels_per_image))
-
-        fold_names = [self._fold_name(n) for n in range(self.number_folds)]
-        folds_df = self._build_df_with_image_distribution_for_folds(k_fold_indices, labels_per_image, file_names,
-                                                                    fold_names)
-        fold_label_distribution = self._build_df_with_label_distribution_for_folds(fold_names, class_indices,
-                                                                                   k_fold_indices, labels_per_image)
-        folds_yamls = self._build_train_and_val_dataset_yaml(folds_df, class_names, datasets_path)
-        self._build_datasets_folders(folds_df, datasets_path)
-        self._copy_images_and_labels_to_datasets(annotations, datasets_path, folds_df, images)
-        folds_df.to_csv(datasets_path / "kfold_datasplit.csv")
-        fold_label_distribution.to_csv(datasets_path / "kfold_label_distribution.csv")
-        return folds_yamls
-=======
     # PRIVATE
->>>>>>> 42404e69
 
     def _define_save_path(self):
         formatted_datetime = datetime.datetime.now().isoformat().replace('.', '').replace(':', '')
@@ -384,13 +304,6 @@
             name=model_name,
             **augmentations,
         )
-        # experiment = mlflow.get_experiment_by_name(self.mlflow_experiment_name)
-        # runs_ordered_by_end_time = mlflow.search_runs([experiment.experiment_id], order_by=["end_time DESC"])
-        # last_run_id = runs_ordered_by_end_time.loc[0, 'run_id']
-        # model_uri = f"runs:/{last_run_id}/artifacts/weights/best.pt"
-        # with mlflow.start_run(run_id=last_run_id):
-        #    mlflow.log_params(self.__dict__)
-        # mlflow.register_model(model_uri, "Single yolo model trained")
         return model
 
     def _augmentations(self):
@@ -431,6 +344,17 @@
     def _export_results(self):
         os.system(f'gsutil -m cp -r "{self.save_path}" "gs://{self.trained_models_bucket_name}"')
 
+    # Mlflow
+
+    def _add_information_to_model_in_mlflow(self):
+        experiment = mlflow.get_experiment_by_name(self.mlflow_experiment_name)
+        runs_ordered_by_end_time = mlflow.search_runs([experiment.experiment_id], order_by=["end_time DESC"])
+        last_run_id = runs_ordered_by_end_time.loc[0, 'run_id']
+        model_uri = f"runs:/{last_run_id}/artifacts/weights/best.pt"
+        with mlflow.start_run(run_id=last_run_id):
+            mlflow.log_params(self.__dict__)
+        mlflow.register_model(model_uri, self.mlflow_model_name)
+
 
 if __name__ == "__main__":
     training_script = TrainingScript()
