import datetime
import logging
import os
import shutil
from collections import Counter
from pathlib import Path

import pandas as pd
import torch
import yaml
from sklearn.model_selection import KFold

# This is a workaround to avoid Ultralytics trying to do multi-gpu training. Despite trying to set it as
# an env var, it still tries to do multi-gpu training. This is a workaround to avoid that.
# It's necessary to do this before importing ultralytics
os.environ["RANK"] = "-1"
from ultralytics import YOLO


class TrainingScript:
    def __init__(self) -> None:
        self.image_size = [int(size) for size in os.environ["IMAGE_SIZE"].replace(" ", "").split(",")]
        self.epochs = int(os.environ["EPOCHS"])
        self.model = os.environ["MODEL"]
        self.label_studio_token = os.environ["LABEL_STUDIO_TOKEN"]
        self.label_studio_project_url = os.environ["LABEL_STUDIO_PROJECT_URL"]
        self.images_bucket_path = os.environ["IMAGES_BUCKET_PATH"]
        self.base_path = os.getcwd()
        self.bucket_path = os.environ["BUCKET_PATH"]
        self.dataset_path = Path("dataset")
        self.number_folds = int(os.environ["NUMBER_OF_FOLDS"])
        self.use_kfold = self._to_bool(os.environ["USE_KFOLD"])
        self.save_path = self._define_save_path()
        self.accelerator_count = int(os.environ["ACCELERATOR_COUNT"])
        self.rank = os.environ["RANK"]
        self.training_results_path = self.save_path / "training_results"
        self.fold_datasets_path = self.save_path / "folds_datasets"
        self.single_dataset_path = self.save_path / "single_dataset"

    def run(self):
        self._check_if_gpu_is_available()
        self._prevent_multi_gpu_training()

        dataset_yaml_list = self._prepare_dataset()

        for k in range(len(dataset_yaml_list)):
            dataset_yaml = dataset_yaml_list[k]
            model_name = self._fold_name(k) if self.use_kfold else "single_model"
            model = self._train_model(dataset_yaml, model_name)
            self._save_model_metrics(model_name, model)

        self._export_results()

    def _export_results(self):
        os.system(f'gsutil -m cp -r "{self.save_path}" "{self.bucket_path}"')

    def _save_model_metrics(self, fold_name, model):
        metrics = model.metrics.box
        results = pd.DataFrame(
            {
                "p": metrics.p,
                "r": metrics.r,
                "map50": metrics.all_ap[:, 0],
                "map50-95": metrics.maps,
            }
        )
        results.to_csv(f"{self.training_results_path}/{fold_name}/metrics.csv")

    def _train_model(self, dataset_yaml, model_name):
        augmentations = self._augmentations()
        model = YOLO(self.model)
        model.train(
            data=dataset_yaml,
            epochs=self.epochs,
            imgsz=self.image_size,
            rect=(self.image_size[0] != self.image_size[1]),
            device=self._get_device(),
            project=str(self.training_results_path),
            name=model_name,
            **augmentations,
        )
        return model

    def _augmentations(self):
        augmentations = {
            "hsv_h": 0.015,
            "hsv_s": 0.7,
            "hsv_v": 0.4,
            "degrees": 4.0,
            "translate": 0.1,
            "scale": 0.0,
            "shear": 0.0,
            "perspective": 0.0,
            "flipud": 0.0,
            "fliplr": 0.0,
            "mosaic": 1.0,
            "mixup": 0.0,
            "copy_paste": 0.0,
        }
        return augmentations

    def _prepare_dataset(self):
        class_names, images, annotations = self._download_dataset()
<<<<<<< HEAD
        images, annotations = self._match_images_and_annotations(images, annotations)
        folds_yamls = self._create_k_folds(annotations, class_names, images)
        return folds_yamls

    def _create_k_folds(self, annotations, class_names, images):
=======
        if self.use_kfold:
            return self._create_k_folds(annotations, class_names, images, self.fold_datasets_path)
        else:
            return self._create_single_dataset(annotations, class_names, images, self.single_dataset_path)

    def _create_k_folds(self, annotations, class_names, images, datasets_path):
>>>>>>> a4b92e24
        file_names = [annotation.stem for annotation in annotations]
        class_indices = list(range(len(class_names)))

        labels_per_image = self._build_df_with_labels_per_image(annotations, class_indices, file_names)

        # It's necessary to cast to list because a generator can only be used once and we use it many times.
        k_fold_indices = list(KFold(n_splits=self.number_folds, shuffle=True, random_state=20).split(labels_per_image))

        fold_names = [self._fold_name(n) for n in range(self.number_folds)]
        folds_df = self._build_df_with_image_distribution_for_folds(k_fold_indices, labels_per_image, file_names,
                                                                    fold_names)
        fold_label_distribution = self._build_df_with_label_distribution_for_folds(fold_names, class_indices,
                                                                                   k_fold_indices, labels_per_image)
        folds_yamls = self._build_train_and_val_dataset_yaml(folds_df, class_names, datasets_path)
        self._build_datasets_folders(folds_df, datasets_path)
        self._copy_images_and_labels_to_datasets(annotations, datasets_path, folds_df, images)
        folds_df.to_csv(datasets_path / "kfold_datasplit.csv")
        fold_label_distribution.to_csv(datasets_path / "kfold_label_distribution.csv")
        return folds_yamls

    def _build_train_and_val_dataset_yaml(self, folds_df, class_names, datasets_path):
        folds_yamls = []
        for fold in folds_df.columns:
            fold_dir = datasets_path / fold
            fold_dir.mkdir(parents=True, exist_ok=True)
            dataset_yaml = fold_dir / f"dataset.yaml"
            with open(dataset_yaml, "w") as ds_y:
                yaml.safe_dump(
                    {
                        "path": f"{self.base_path}/{fold_dir.as_posix()}",
                        "train": "train",
                        "val": "val",
                        "names": class_names,
                    },
                    ds_y,
                )
            folds_yamls.append(dataset_yaml)
        return folds_yamls

    def _build_datasets_folders(self, folds_df, datasets_path):
        for fold in folds_df.columns:
            fold_dir = datasets_path / fold
            (fold_dir / "train" / "images").mkdir(parents=True, exist_ok=True)
            (fold_dir / "train" / "labels").mkdir(parents=True, exist_ok=True)
            (fold_dir / "val" / "images").mkdir(parents=True, exist_ok=True)
            (fold_dir / "val" / "labels").mkdir(parents=True, exist_ok=True)

    def _copy_images_and_labels_to_datasets(self, annotations, datasets_path, folds_df, images):
        for image, label in zip(images, annotations):
            for fold, train_or_val in folds_df.loc[image.stem].items():
                shutil.copy(image, datasets_path / fold / train_or_val / "images" / image.name)
                shutil.copy(label, datasets_path / fold / train_or_val / "labels" / label.name)

    def _create_single_dataset(self, annotations, class_names, images, datasets_path):
        folder_name = 'single_dataset'
        model_info_dir = datasets_path / folder_name
        model_info_dir.mkdir(parents=True, exist_ok=True)
        (model_info_dir / "train" / "images").mkdir(parents=True, exist_ok=True)
        (model_info_dir / "train" / "labels").mkdir(parents=True, exist_ok=True)
        (model_info_dir / "val" / "images").mkdir(parents=True, exist_ok=True)
        (model_info_dir / "val" / "labels").mkdir(parents=True, exist_ok=True)

        dataset_yaml = model_info_dir / f"dataset.yaml"

        with open(dataset_yaml, "w") as ds_y:
            yaml.safe_dump(
                {
                    "path": f"{self.base_path}/{model_info_dir.as_posix()}",
                    "train": "train",
                    "val": "val",
                    "names": class_names,
                },
                ds_y,
            )
        for image, label in zip(images, annotations):
            shutil.copy(image, datasets_path / folder_name / 'train' / "images" / image.name)
            shutil.copy(label, datasets_path / folder_name / 'train' / "labels" / label.name)

        first_image = images[0]
        first_label = annotations[0]
        shutil.copy(first_image, datasets_path / folder_name / 'val' / "images" / first_image.name)
        shutil.copy(first_label, datasets_path / folder_name / 'val' / "labels" / first_label.name)
        return [dataset_yaml]

    def _download_dataset(self):
        self.dataset_path.mkdir(parents=True, exist_ok=True)
        self.save_path.mkdir(parents=True, exist_ok=True)
        os.system(f'gsutil -m cp -r "{self.images_bucket_path}" {str(self.dataset_path)}')
        os.system(
            f"curl -X GET {self.label_studio_project_url}/export\?exportType\=YOLO -H 'Authorization: Token {self.label_studio_token}' --output 'annotations.zip'"
        )
        os.system(f"unzip -o annotations -d {str(self.dataset_path)}")
        with open(f"{self.dataset_path}/classes.txt", "r") as f:
            class_names = f.read().splitlines()
        yaml_data = {
            "names": class_names,
            "nc": len(class_names),
            "train": f"{self.base_path}/{self.dataset_path}/train",
            "val": f"{self.base_path}/{self.dataset_path}/val",
        }
        yaml_file_path = f"{self.dataset_path}/data.yaml"
        with open(yaml_file_path, "w") as yaml_file:
            yaml.dump(yaml_data, yaml_file, default_flow_style=False)
        annotations = sorted(self.dataset_path.rglob("*labels/*.txt"))
        images = []
        images_path = self.images_bucket_path.split("/")[-1]
        for extension in [".jpg", ".jpeg", ".png"]:
            images.extend(sorted((self.dataset_path / images_path).rglob(f"*{extension}")))
        return class_names, images, annotations

    def _prevent_multi_gpu_training(self):
        logging.info(f"Checking RANK: {self.rank}")
        if self.rank != "-1":
            logging.error("Trying multi gpu training. Exiting.")
            exit(1)

    def _check_if_gpu_is_available(self):
        gpu_available = torch.cuda.is_available()
        logging.info(f"Checking if GPU is available: {gpu_available}")
        if self.accelerator_count > 0 and not gpu_available:
            logging.error(f"GPU is not available, accelerator count: {self.accelerator_count}")
            exit(1)
        return gpu_available

    def _fold_name(self, k):
        return f"fold_{k + 1}"

    def _get_device(self):
        return '0' if self._check_if_gpu_is_available() else 'cpu'

<<<<<<< HEAD
    def _match_images_and_annotations(self, images, annotations):
        annotations_stems = [annotation.stem for annotation in annotations]
        images_stems = [image.stem for image in images]
        images_with_annotation = [image for image in images if image.stem in annotations_stems]
        annotations_with_image = [annotation for annotation in annotations if annotation.stem in images_stems]
        return images_with_annotation, annotations_with_image
=======
    def _define_save_path(self):
        formatted_datetime = datetime.datetime.now().isoformat().replace('.', '').replace(':', '')
        if self.use_kfold:
            return Path(self.dataset_path / f"{formatted_datetime}_{self.number_folds}-Fold_Cross-val")
        else:
            return Path(self.dataset_path / f"{formatted_datetime}_Single_Model_Training")

    def _build_df_with_labels_per_image(self, annotations, class_indices, file_names):
        labels_per_image = pd.DataFrame([], columns=class_indices, index=file_names)
        for label in annotations:
            label_counter = Counter()
            with open(label, "r") as lf:
                lines = lf.readlines()
            for line in lines:
                label_counter[int(line.split(" ")[0])] += 1
            labels_per_image.loc[label.stem] = label_counter
        return labels_per_image.fillna(0.0)

    def _build_df_with_image_distribution_for_folds(self, k_fold_indices, labels_per_image, file_names, fold_names):
        folds_df = pd.DataFrame(index=file_names, columns=fold_names)

        for index, (train, val) in enumerate(k_fold_indices):
            folds_df[self._fold_name(index)].loc[labels_per_image.iloc[train].index] = "train"
            folds_df[self._fold_name(index)].loc[labels_per_image.iloc[val].index] = "val"
        return folds_df

    def _build_df_with_label_distribution_for_folds(self, fold_names, class_indices, k_fold_indices, labels_per_image):
        fold_label_distribution = pd.DataFrame(index=fold_names, columns=class_indices)
        for n, (train_indices, val_indices) in enumerate(k_fold_indices):
            train_totals = labels_per_image.iloc[train_indices].sum()
            val_totals = labels_per_image.iloc[val_indices].sum()
            ratio = val_totals / (train_totals + 1e-7)
            fold_label_distribution.loc[self._fold_name(n)] = ratio
        return fold_label_distribution

    def _to_bool(self, param_as_str):
        try:
            return bool(int(param_as_str))
        except ValueError:
            return bool(float(param_as_str))
>>>>>>> a4b92e24


if __name__ == "__main__":
    training_script = TrainingScript()
    training_script.run()<|MERGE_RESOLUTION|>--- conflicted
+++ resolved
@@ -101,20 +101,13 @@
 
     def _prepare_dataset(self):
         class_names, images, annotations = self._download_dataset()
-<<<<<<< HEAD
         images, annotations = self._match_images_and_annotations(images, annotations)
-        folds_yamls = self._create_k_folds(annotations, class_names, images)
-        return folds_yamls
-
-    def _create_k_folds(self, annotations, class_names, images):
-=======
         if self.use_kfold:
             return self._create_k_folds(annotations, class_names, images, self.fold_datasets_path)
         else:
             return self._create_single_dataset(annotations, class_names, images, self.single_dataset_path)
 
     def _create_k_folds(self, annotations, class_names, images, datasets_path):
->>>>>>> a4b92e24
         file_names = [annotation.stem for annotation in annotations]
         class_indices = list(range(len(class_names)))
 
@@ -245,14 +238,6 @@
     def _get_device(self):
         return '0' if self._check_if_gpu_is_available() else 'cpu'
 
-<<<<<<< HEAD
-    def _match_images_and_annotations(self, images, annotations):
-        annotations_stems = [annotation.stem for annotation in annotations]
-        images_stems = [image.stem for image in images]
-        images_with_annotation = [image for image in images if image.stem in annotations_stems]
-        annotations_with_image = [annotation for annotation in annotations if annotation.stem in images_stems]
-        return images_with_annotation, annotations_with_image
-=======
     def _define_save_path(self):
         formatted_datetime = datetime.datetime.now().isoformat().replace('.', '').replace(':', '')
         if self.use_kfold:
@@ -293,7 +278,13 @@
             return bool(int(param_as_str))
         except ValueError:
             return bool(float(param_as_str))
->>>>>>> a4b92e24
+
+    def _match_images_and_annotations(self, images, annotations):
+        annotations_stems = [annotation.stem for annotation in annotations]
+        images_stems = [image.stem for image in images]
+        images_with_annotation = [image for image in images if image.stem in annotations_stems]
+        annotations_with_image = [annotation for annotation in annotations if annotation.stem in images_stems]
+        return images_with_annotation, annotations_with_image
 
 
 if __name__ == "__main__":
