--- conflicted
+++ resolved
@@ -205,7 +205,6 @@
             shutil.copy(image, datasets_path / folder_name / 'train' / "images" / image.name)
             shutil.copy(label, datasets_path / folder_name / 'train' / "labels" / label.name)
 
-<<<<<<< HEAD
         for i in range(9):
             random_image_index = random.randint(0, len(images) - 1)
             validation_image = images[random_image_index]
@@ -214,11 +213,6 @@
             shutil.move(validation_label, datasets_path / folder_name / 'val' / "labels" / validation_label.name)
             images.pop(random_image_index)
             annotations.pop(random_image_index)
-=======
-        first_image, first_label = self._get_first_image_with_any_annotation(images, annotations)
-        shutil.copy(first_image, datasets_path / folder_name / 'val' / "images" / first_image.name)
-        shutil.copy(first_label, datasets_path / folder_name / 'val' / "labels" / first_label.name)
->>>>>>> 262b63d9
         return dataset_yaml
 
     def _create_k_folds(self, annotations, class_names, images, datasets_path):
